--- conflicted
+++ resolved
@@ -2,13 +2,8 @@
 from _collections_abc import dict_items, dict_keys, dict_values
 from _typeshed import SupportsItems, SupportsKeysAndGetItem, SupportsRichComparison, SupportsRichComparisonT
 from types import GenericAlias
-<<<<<<< HEAD
-from typing import Any, ClassVar, NoReturn, SupportsIndex, TypeVar, final, overload
-from typing_extensions import Self
-=======
-from typing import Any, ClassVar, Generic, NoReturn, SupportsIndex, TypeVar, final, overload, type_check_only
+from typing import Any, ClassVar, NoReturn, SupportsIndex, TypeVar, final, overload, type_check_only
 from typing_extensions import Self, disjoint_base
->>>>>>> 83a39d1d
 
 if sys.version_info >= (3, 10):
     from collections.abc import (
