import sys
from _typeshed import MaybeNone
from collections.abc import Awaitable, Callable, Coroutine, Iterable, Mapping, Sequence
from contextlib import _GeneratorContextManager
from types import TracebackType
from typing import Any, ClassVar, Final, Generic, Literal, TypeVar, overload, type_check_only
from typing_extensions import ParamSpec, Self, TypeAlias

_T = TypeVar("_T")
_TT = TypeVar("_TT", bound=type[Any])
_R = TypeVar("_R")
_F = TypeVar("_F", bound=Callable[..., Any])
_AF = TypeVar("_AF", bound=Callable[..., Coroutine[Any, Any, Any]])
_P = ParamSpec("_P")

if sys.version_info >= (3, 13):
    # ThreadingMock added in 3.13
    __all__ = (
        "Mock",
        "MagicMock",
        "patch",
        "sentinel",
        "DEFAULT",
        "ANY",
        "call",
        "create_autospec",
        "ThreadingMock",
        "AsyncMock",
        "FILTER_DIR",
        "NonCallableMock",
        "NonCallableMagicMock",
        "mock_open",
        "PropertyMock",
        "seal",
    )
else:
    __all__ = (
        "Mock",
        "MagicMock",
        "patch",
        "sentinel",
        "DEFAULT",
        "ANY",
        "call",
        "create_autospec",
        "AsyncMock",
        "FILTER_DIR",
        "NonCallableMock",
        "NonCallableMagicMock",
        "mock_open",
        "PropertyMock",
        "seal",
    )

FILTER_DIR: bool  # controls the way mock objects respond to `dir` function

class _SentinelObject:
    name: Any
    def __init__(self, name: Any) -> None: ...

class _Sentinel:
    def __getattr__(self, name: str) -> Any: ...

sentinel: _Sentinel
DEFAULT: Any

_ArgsKwargs: TypeAlias = tuple[tuple[Any, ...], Mapping[str, Any]]
_NameArgsKwargs: TypeAlias = tuple[str, tuple[Any, ...], Mapping[str, Any]]
_CallValue: TypeAlias = str | tuple[Any, ...] | Mapping[str, Any] | _ArgsKwargs | _NameArgsKwargs

class _Call(tuple[Any, ...]):
    def __new__(
        cls, value: _CallValue = (), name: str | None = "", parent: _Call | None = None, two: bool = False, from_kall: bool = True
    ) -> Self: ...
    def __init__(
        self,
        value: _CallValue = (),
        name: str | None = None,
        parent: _Call | None = None,
        two: bool = False,
        from_kall: bool = True,
    ) -> None: ...
    __hash__: ClassVar[None]  # type: ignore[assignment]
    def __eq__(self, other: object) -> bool: ...
    def __ne__(self, value: object, /) -> bool: ...
    def __call__(self, *args: Any, **kwargs: Any) -> _Call: ...
    def __getattr__(self, attr: str) -> Any: ...
    def __getattribute__(self, attr: str) -> Any: ...
    @property
    def args(self) -> tuple[Any, ...]: ...
    @property
    def kwargs(self) -> Mapping[str, Any]: ...
    def call_list(self) -> Any: ...

call: _Call

class _CallList(list[_Call]):
    def __contains__(self, value: Any) -> bool: ...

class Base:
    def __init__(self, *args: Any, **kwargs: Any) -> None: ...

# We subclass with "Any" because mocks are explicitly designed to stand in for other types,
# something that can't be expressed with our static type system.
class NonCallableMock(Base, Any):
    if sys.version_info >= (3, 12):
        def __new__(
            cls,
            spec: list[str] | object | type[object] | None = None,
            wraps: Any | None = None,
            name: str | None = None,
            spec_set: list[str] | object | type[object] | None = None,
            parent: NonCallableMock | None = None,
            _spec_state: Any | None = None,
            _new_name: str = "",
            _new_parent: NonCallableMock | None = None,
            _spec_as_instance: bool = False,
            _eat_self: bool | None = None,
            unsafe: bool = False,
            **kwargs: Any,
        ) -> Self: ...
    else:
        def __new__(cls, /, *args: Any, **kw: Any) -> Self: ...

    def __init__(
        self,
        spec: list[str] | object | type[object] | None = None,
        wraps: Any | None = None,
        name: str | None = None,
        spec_set: list[str] | object | type[object] | None = None,
        parent: NonCallableMock | None = None,
        _spec_state: Any | None = None,
        _new_name: str = "",
        _new_parent: NonCallableMock | None = None,
        _spec_as_instance: bool = False,
        _eat_self: bool | None = None,
        unsafe: bool = False,
        **kwargs: Any,
    ) -> None: ...
    def __getattr__(self, name: str) -> Any: ...
    def __delattr__(self, name: str) -> None: ...
    def __setattr__(self, name: str, value: Any) -> None: ...
    def __dir__(self) -> list[str]: ...
    def assert_called_with(self, *args: Any, **kwargs: Any) -> None: ...
    def assert_not_called(self) -> None: ...
    def assert_called_once_with(self, *args: Any, **kwargs: Any) -> None: ...
    def _format_mock_failure_message(self, args: Any, kwargs: Any, action: str = "call") -> str: ...
    def assert_called(self) -> None: ...
    def assert_called_once(self) -> None: ...
    def reset_mock(self, visited: Any = None, *, return_value: bool = False, side_effect: bool = False) -> None: ...
    def _extract_mock_name(self) -> str: ...
    def _get_call_signature_from_name(self, name: str) -> Any: ...
    def assert_any_call(self, *args: Any, **kwargs: Any) -> None: ...
    def assert_has_calls(self, calls: Sequence[_Call], any_order: bool = False) -> None: ...
    def mock_add_spec(self, spec: Any, spec_set: bool = False) -> None: ...
    def _mock_add_spec(self, spec: Any, spec_set: bool, _spec_as_instance: bool = False, _eat_self: bool = False) -> None: ...
    def attach_mock(self, mock: NonCallableMock, attribute: str) -> None: ...
    def configure_mock(self, **kwargs: Any) -> None: ...
    return_value: Any
    side_effect: Any
    called: bool
    call_count: int
    call_args: _Call | MaybeNone
    call_args_list: _CallList
    mock_calls: _CallList
    def _format_mock_call_signature(self, args: Any, kwargs: Any) -> str: ...
    def _call_matcher(self, _call: tuple[_Call, ...]) -> _Call: ...
    def _get_child_mock(self, **kw: Any) -> NonCallableMock: ...
    if sys.version_info >= (3, 13):
        def _calls_repr(self) -> str: ...
    else:
        def _calls_repr(self, prefix: str = "Calls") -> str: ...

class CallableMixin(Base):
    side_effect: Any
    def __init__(
        self,
        spec: Any | None = None,
        side_effect: Any | None = None,
        return_value: Any = ...,
        wraps: Any | None = None,
        name: Any | None = None,
        spec_set: Any | None = None,
        parent: Any | None = None,
        _spec_state: Any | None = None,
        _new_name: Any = "",
        _new_parent: Any | None = None,
        **kwargs: Any,
    ) -> None: ...
    def __call__(self, *args: Any, **kwargs: Any) -> Any: ...

class Mock(CallableMixin, NonCallableMock): ...

class _patch(Generic[_T]):
    attribute_name: Any
    getter: Callable[[], Any]
    attribute: str
    new: _T
    new_callable: Any
    spec: Any
    create: bool
    has_local: Any
    spec_set: Any
    autospec: Any
    kwargs: Mapping[str, Any]
    additional_patchers: Any
    # If new==DEFAULT, self is _patch[Any]. Ideally we'd be able to add an overload for it so that self is _patch[MagicMock],
    # but that's impossible with the current type system.
    if sys.version_info >= (3, 10):
        def __init__(
            self: _patch[_T],  # pyright: ignore[reportInvalidTypeVarUse]  #11780
            getter: Callable[[], Any],
            attribute: str,
            new: _T,
            spec: Any | None,
            create: bool,
            spec_set: Any | None,
            autospec: Any | None,
            new_callable: Any | None,
            kwargs: Mapping[str, Any],
            *,
            unsafe: bool = False,
        ) -> None: ...
    else:
        def __init__(
            self: _patch[_T],  # pyright: ignore[reportInvalidTypeVarUse]  #11780
            getter: Callable[[], Any],
            attribute: str,
            new: _T,
            spec: Any | None,
            create: bool,
            spec_set: Any | None,
            autospec: Any | None,
            new_callable: Any | None,
            kwargs: Mapping[str, Any],
        ) -> None: ...

    def copy(self) -> _patch[_T]: ...
    @overload
    def __call__(self, func: _TT) -> _TT: ...
    # If new==DEFAULT, this should add a MagicMock parameter to the function
    # arguments. See the _patch_default_new class below for this functionality.
    @overload
    def __call__(self, func: Callable[_P, _R]) -> Callable[_P, _R]: ...
    def decoration_helper(
        self, patched: _patch[Any], args: Sequence[Any], keywargs: Any
    ) -> _GeneratorContextManager[tuple[Sequence[Any], Any]]: ...
    def decorate_class(self, klass: _TT) -> _TT: ...
    def decorate_callable(self, func: Callable[..., _R]) -> Callable[..., _R]: ...
    def decorate_async_callable(self, func: Callable[..., Awaitable[_R]]) -> Callable[..., Awaitable[_R]]: ...
    def get_original(self) -> tuple[Any, bool]: ...
    target: Any
    temp_original: Any
    is_local: bool
    def __enter__(self) -> _T: ...
    def __exit__(
        self, exc_type: type[BaseException] | None, exc_value: BaseException | None, traceback: TracebackType | None, /
    ) -> None: ...
    def start(self) -> _T: ...
    def stop(self) -> None: ...

# This class does not exist at runtime, it's a hack to make this work:
#     @patch("foo")
#     def bar(..., mock: MagicMock) -> None: ...
@type_check_only
class _patch_pass_arg(_patch[_T]):
    @overload
    def __call__(self, func: _TT) -> _TT: ...
    # Can't use the following as ParamSpec is only allowed as last parameter:
    #   def __call__(self, func: Callable[_P, _R]) -> Callable[Concatenate[_P, MagicMock], _R]: ...
    @overload
    def __call__(self, func: Callable[..., _R]) -> Callable[..., _R]: ...

class _patch_dict:
    in_dict: Any
    values: Any
    clear: Any
    def __init__(self, in_dict: Any, values: Any = (), clear: Any = False, **kwargs: Any) -> None: ...
    def __call__(self, f: Any) -> Any: ...
    if sys.version_info >= (3, 10):
        def decorate_callable(self, f: _F) -> _F: ...
        def decorate_async_callable(self, f: _AF) -> _AF: ...

    def decorate_class(self, klass: Any) -> Any: ...
    def __enter__(self) -> Any: ...
    def __exit__(self, *args: object) -> Any: ...
    start: Any
    stop: Any

# This class does not exist at runtime, it's a hack to add methods to the
# patch() function.
@type_check_only
class _patcher:
    TEST_PREFIX: str
    dict: type[_patch_dict]
    # This overload also covers the case, where new==DEFAULT. In this case, the return type is _patch[Any].
    # Ideally we'd be able to add an overload for it so that the return type is _patch[MagicMock],
    # but that's impossible with the current type system.
    @overload
    def __call__(  # type: ignore[overload-overlap]
        self,
        target: str,
        new: _T,
        spec: Literal[False] | None = None,
        create: bool = False,
        spec_set: Literal[False] | None = None,
        autospec: Literal[False] | None = None,
        new_callable: None = None,
        *,
        unsafe: bool = False,
    ) -> _patch[_T]: ...
    @overload
    def __call__(
        self,
        target: str,
        *,
        # If not False or None, this is passed to new_callable
        spec: Any | Literal[False] | None = None,
        create: bool = False,
        # If not False or None, this is passed to new_callable
        spec_set: Any | Literal[False] | None = None,
        autospec: Literal[False] | None = None,
        new_callable: Callable[..., _T],
        unsafe: bool = False,
        # kwargs are passed to new_callable
        **kwargs: Any,
    ) -> _patch_pass_arg[_T]: ...
    @overload
    def __call__(
        self,
        target: str,
        *,
<<<<<<< HEAD
        spec: Any | bool | None = None,
        create: bool = False,
        spec_set: Any | bool | None = None,
        autospec: Any | bool | None = None,
        new_callable: None = None,
        unsafe: bool = False,
        # kwargs are passed to the MagicMock/AsyncMock constructor
=======
        spec: Any | None = ...,
        create: bool = ...,
        spec_set: Any | None = ...,
        autospec: Any | None = ...,
        new_callable: None = None,
>>>>>>> f32d9f08
        **kwargs: Any,
    ) -> _patch_pass_arg[MagicMock | AsyncMock]: ...
    # This overload also covers the case, where new==DEFAULT. In this case, the return type is _patch[Any].
    # Ideally we'd be able to add an overload for it so that the return type is _patch[MagicMock],
    # but that's impossible with the current type system.
    @overload
    @staticmethod
    def object(
        target: Any,
        attribute: str,
        new: _T,
        spec: Literal[False] | None = None,
        create: bool = False,
        spec_set: Literal[False] | None = None,
        autospec: Literal[False] | None = None,
        new_callable: None = None,
        *,
        unsafe: bool = False,
    ) -> _patch[_T]: ...
    @overload
    @staticmethod
    def object(
        target: Any,
        attribute: str,
        *,
        # If not False or None, this is passed to new_callable
        spec: Any | Literal[False] | None = None,
        create: bool = False,
        # If not False or None, this is passed to new_callable
        spec_set: Any | Literal[False] | None = None,
        autospec: Literal[False] | None = None,
        new_callable: Callable[..., _T],
        unsafe: bool = False,
        # kwargs are passed to new_callable
        **kwargs: Any,
    ) -> _patch_pass_arg[_T]: ...
    @overload
    @staticmethod
    def object(
        target: Any,
        attribute: str,
        *,
<<<<<<< HEAD
        spec: Any | bool | None = None,
        create: bool = False,
        spec_set: Any | bool | None = None,
        autospec: Any | bool | None = None,
        new_callable: None = None,
        unsafe: bool = False,
        # kwargs are passed to the MagicMock/AsyncMock constructor
=======
        spec: Any | None = ...,
        create: bool = ...,
        spec_set: Any | None = ...,
        autospec: Any | None = ...,
        new_callable: None = None,
>>>>>>> f32d9f08
        **kwargs: Any,
    ) -> _patch_pass_arg[MagicMock | AsyncMock]: ...
    @overload
    @staticmethod
    def multiple(
        target: Any | str,
        # If not False or None, this is passed to new_callable
        spec: Any | Literal[False] | None = None,
        create: bool = False,
        # If not False or None, this is passed to new_callable
        spec_set: Any | Literal[False] | None = None,
        autospec: Literal[False] | None = None,
        *,
        new_callable: Callable[..., _T],
        # The kwargs must be DEFAULT
        **kwargs: Any,
    ) -> _patch_pass_arg[_T]: ...
    @overload
    @staticmethod
    def multiple(
        target: Any | str,
        # If not False or None, this is passed to new_callable
        spec: Any | Literal[False] | None,
        create: bool,
        # If not False or None, this is passed to new_callable
        spec_set: Any | Literal[False] | None,
        autospec: Literal[False] | None,
        new_callable: Callable[..., _T],
        # The kwargs must be DEFAULT
        **kwargs: Any,
    ) -> _patch_pass_arg[_T]: ...
    @overload
    @staticmethod
    def multiple(
        target: Any | str,
        spec: Any | bool | None = None,
        create: bool = False,
        spec_set: Any | bool | None = None,
        autospec: Any | bool | None = None,
        new_callable: None = None,
        # The kwargs are the mock objects or DEFAULT
        **kwargs: Any,
    ) -> _patch[Any]: ...
    @staticmethod
    def stopall() -> None: ...

patch: _patcher

class MagicMixin(Base):
    def __init__(self, *args: Any, **kw: Any) -> None: ...

class NonCallableMagicMock(MagicMixin, NonCallableMock): ...
class MagicMock(MagicMixin, Mock): ...

class AsyncMockMixin(Base):
    def __init__(self, *args: Any, **kwargs: Any) -> None: ...
    async def _execute_mock_call(self, *args: Any, **kwargs: Any) -> Any: ...
    def assert_awaited(self) -> None: ...
    def assert_awaited_once(self) -> None: ...
    def assert_awaited_with(self, *args: Any, **kwargs: Any) -> None: ...
    def assert_awaited_once_with(self, *args: Any, **kwargs: Any) -> None: ...
    def assert_any_await(self, *args: Any, **kwargs: Any) -> None: ...
    def assert_has_awaits(self, calls: Iterable[_Call], any_order: bool = False) -> None: ...
    def assert_not_awaited(self) -> None: ...
    def reset_mock(self, *args: Any, **kwargs: Any) -> None: ...
    await_count: int
    await_args: _Call | None
    await_args_list: _CallList

class AsyncMagicMixin(MagicMixin):
    def __init__(self, *args: Any, **kw: Any) -> None: ...

class AsyncMock(AsyncMockMixin, AsyncMagicMixin, Mock):
    # Improving the `reset_mock` signature.
    # It is defined on `AsyncMockMixin` with `*args, **kwargs`, which is not ideal.
    # But, `NonCallableMock` super-class has the better version.
    def reset_mock(self, visited: Any = None, *, return_value: bool = False, side_effect: bool = False) -> None: ...

class MagicProxy(Base):
    name: str
    parent: Any
    def __init__(self, name: str, parent: Any) -> None: ...
    def create_mock(self) -> Any: ...
    def __get__(self, obj: Any, _type: Any | None = None) -> Any: ...

class _ANY:
    def __eq__(self, other: object) -> Literal[True]: ...
    def __ne__(self, other: object) -> Literal[False]: ...
    __hash__: ClassVar[None]  # type: ignore[assignment]

ANY: _ANY

if sys.version_info >= (3, 10):
    def create_autospec(
        spec: Any,
        spec_set: Any = False,
        instance: Any = False,
        _parent: Any | None = None,
        _name: Any | None = None,
        *,
        unsafe: bool = False,
        **kwargs: Any,
    ) -> Any: ...

else:
    def create_autospec(
        spec: Any,
        spec_set: Any = False,
        instance: Any = False,
        _parent: Any | None = None,
        _name: Any | None = None,
        **kwargs: Any,
    ) -> Any: ...

class _SpecState:
    spec: Any
    ids: Any
    spec_set: Any
    parent: Any
    instance: Any
    name: Any
    def __init__(
        self,
        spec: Any,
        spec_set: Any = False,
        parent: Any | None = None,
        name: Any | None = None,
        ids: Any | None = None,
        instance: Any = False,
    ) -> None: ...

def mock_open(mock: Any | None = None, read_data: Any = "") -> Any: ...

class PropertyMock(Mock):
    def __get__(self, obj: _T, obj_type: type[_T] | None = None) -> Self: ...
    def __set__(self, obj: Any, val: Any) -> None: ...

if sys.version_info >= (3, 13):
    class ThreadingMixin(Base):
        DEFAULT_TIMEOUT: Final[float | None] = None

        def __init__(self, /, *args: Any, timeout: float | None | _SentinelObject = ..., **kwargs: Any) -> None: ...
        # Same as `NonCallableMock.reset_mock.`
        def reset_mock(self, visited: Any = None, *, return_value: bool = False, side_effect: bool = False) -> None: ...
        def wait_until_called(self, *, timeout: float | None | _SentinelObject = ...) -> None: ...
        def wait_until_any_call_with(self, *args: Any, **kwargs: Any) -> None: ...

    class ThreadingMock(ThreadingMixin, MagicMixin, Mock): ...

def seal(mock: Any) -> None: ...<|MERGE_RESOLUTION|>--- conflicted
+++ resolved
@@ -330,7 +330,6 @@
         self,
         target: str,
         *,
-<<<<<<< HEAD
         spec: Any | bool | None = None,
         create: bool = False,
         spec_set: Any | bool | None = None,
@@ -338,13 +337,6 @@
         new_callable: None = None,
         unsafe: bool = False,
         # kwargs are passed to the MagicMock/AsyncMock constructor
-=======
-        spec: Any | None = ...,
-        create: bool = ...,
-        spec_set: Any | None = ...,
-        autospec: Any | None = ...,
-        new_callable: None = None,
->>>>>>> f32d9f08
         **kwargs: Any,
     ) -> _patch_pass_arg[MagicMock | AsyncMock]: ...
     # This overload also covers the case, where new==DEFAULT. In this case, the return type is _patch[Any].
@@ -387,7 +379,6 @@
         target: Any,
         attribute: str,
         *,
-<<<<<<< HEAD
         spec: Any | bool | None = None,
         create: bool = False,
         spec_set: Any | bool | None = None,
@@ -395,13 +386,6 @@
         new_callable: None = None,
         unsafe: bool = False,
         # kwargs are passed to the MagicMock/AsyncMock constructor
-=======
-        spec: Any | None = ...,
-        create: bool = ...,
-        spec_set: Any | None = ...,
-        autospec: Any | None = ...,
-        new_callable: None = None,
->>>>>>> f32d9f08
         **kwargs: Any,
     ) -> _patch_pass_arg[MagicMock | AsyncMock]: ...
     @overload
