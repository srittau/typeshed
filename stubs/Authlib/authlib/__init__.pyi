from typing import Final
<<<<<<< HEAD

from .consts import author, homepage, version

__version__ = version
__homepage__ = homepage
__author__ = author
__license__: Final[str]
=======

from .consts import author, homepage, version

__version__: Final = version
__homepage__: Final = homepage
__author__: Final = author
__license__: Final = "BSD-3-Clause"
>>>>>>> e26a15f9
<|MERGE_RESOLUTION|>--- conflicted
+++ resolved
@@ -1,18 +1,8 @@
 from typing import Final
-<<<<<<< HEAD
-
-from .consts import author, homepage, version
-
-__version__ = version
-__homepage__ = homepage
-__author__ = author
-__license__: Final[str]
-=======
 
 from .consts import author, homepage, version
 
 __version__: Final = version
 __homepage__: Final = homepage
 __author__: Final = author
-__license__: Final = "BSD-3-Clause"
->>>>>>> e26a15f9
+__license__: Final = "BSD-3-Clause"