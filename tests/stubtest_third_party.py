--- conflicted
+++ resolved
@@ -11,11 +11,7 @@
 import venv
 from glob import glob
 from pathlib import Path
-<<<<<<< HEAD
-from typing import Any
-=======
-from typing import NoReturn
->>>>>>> 15958a26
+from typing import Any, NoReturn
 
 import tomli
 
@@ -30,13 +26,13 @@
         return next(line.strip() for line in f if "mypy" in line)
 
 
-def run_stubtest(dist: Path) -> None:
+def run_stubtest(dist: Path) -> bool:
     with open(dist / "METADATA.toml") as f:
         metadata = dict(tomli.loads(f.read()))
 
     if not run_stubtest_for(metadata, dist):
         print(f"Skipping stubtest for {dist.name}\n\n")
-        return
+        return True
 
     with tempfile.TemporaryDirectory() as tmp:
         venv_dir = Path(tmp)
@@ -59,7 +55,7 @@
                 print(f"Failed to install requirements for {dist.name}", file=sys.stderr)
                 print(e.stdout.decode(), file=sys.stderr)
                 print(e.stderr.decode(), file=sys.stderr)
-                raise
+                return False
 
         # We need stubtest to be able to import the package, so install mypy into the venv
         # Hopefully mypy continues to not need too many dependencies
@@ -74,7 +70,7 @@
             print(f"Failed to install {dist.name}", file=sys.stderr)
             print(e.stdout.decode(), file=sys.stderr)
             print(e.stderr.decode(), file=sys.stderr)
-            raise
+            return False
 
         packages_to_check = [d.name for d in dist.iterdir() if d.is_dir() and d.name.isidentifier()]
         modules_to_check = [d.stem for d in dist.iterdir() if d.is_file() and d.suffix == ".pyi"]
@@ -110,10 +106,11 @@
                 print(f"Re-running stubtest with --generate-allowlist.\nAdd the following to {allowlist_path}:", file=sys.stderr)
                 subprocess.run(cmd + ["--generate-allowlist"], env={"MYPYPATH": str(dist)})
                 print("\n\n", file=sys.stderr)
-            raise StubtestFailed from None
+            return False
         else:
             print(f"stubtest succeeded for {dist.name}", file=sys.stderr)
         print("\n\n", file=sys.stderr)
+    return True
 
 
 def run_stubtest_for(metadata: dict[str, Any], dist: Path) -> bool:
@@ -138,22 +135,11 @@
     else:
         dists = [typeshed_dir / "stubs" / d for d in args.dists]
 
-<<<<<<< HEAD
-    try:
-        for i, dist in enumerate(dists):
-            if i % args.num_shards != args.shard_index:
-                continue
-=======
     result = 0
     for i, dist in enumerate(dists):
         if i % args.num_shards != args.shard_index:
             continue
-        if dist.name in EXCLUDE_LIST:
-            continue
-        try:
->>>>>>> 15958a26
-            run_stubtest(dist)
-        except StubtestFailed:
+        if not run_stubtest(dist):
             result = 1
     sys.exit(result)
 
