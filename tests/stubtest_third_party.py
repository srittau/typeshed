#!/usr/bin/env python3
"""Test typeshed's third party stubs using stubtest."""

from __future__ import annotations

import argparse
import os
import re
import subprocess
import sys
import tempfile
from pathlib import Path
from shutil import rmtree
from textwrap import dedent
from time import time
from typing import NoReturn

from ts_utils.metadata import NoSuchStubError, get_recursive_requirements, read_metadata
from ts_utils.mypy import mypy_configuration_from_distribution, temporary_mypy_config_file
from ts_utils.paths import STUBS_PATH, allowlists_path, tests_path
from ts_utils.utils import (
    PYTHON_VERSION,
    allowlist_stubtest_arguments,
    colored,
    get_mypy_req,
    print_divider,
    print_error,
    print_info,
    print_success_msg,
    print_time,
    print_warning,
)


def run_stubtest(dist: Path, *, verbose: bool = False, ci_platforms_only: bool = False, keep_tmp_dir: bool = False) -> bool:
    """Run stubtest for a single distribution."""

    dist_name = dist.name
    metadata = read_metadata(dist_name)
    print(f"{dist_name}... ", end="", flush=True)

    t = time()

    stubtest_settings = metadata.stubtest_settings
    if stubtest_settings.skip:
        print(colored("skipping (skip = true)", "yellow"))
        return True

    if stubtest_settings.supported_platforms is not None and sys.platform not in stubtest_settings.supported_platforms:
        print(colored("skipping (platform not supported)", "yellow"))
        return True

    if ci_platforms_only and sys.platform not in stubtest_settings.ci_platforms:
        print(colored("skipping (platform skipped in CI)", "yellow"))
        return True

    if not metadata.requires_python.contains(PYTHON_VERSION):
        print(colored(f"skipping (requires Python {metadata.requires_python})", "yellow"))
        return True

    tmp = tempfile.mkdtemp(prefix="stubtest-")  # TODO: Python 3.12: Use TemporaryDirectory
    venv_dir = Path(tmp)
    try:
        try:
            subprocess.run(["uv", "venv", venv_dir, "--seed"], capture_output=True, check=True)
        except subprocess.CalledProcessError as e:
            print_command_failure("Failed to create a virtualenv (likely a bug in uv?)", e)
            return False
        if sys.platform == "win32":
            pip_exe = str(venv_dir / "Scripts" / "pip.exe")
            python_exe = str(venv_dir / "Scripts" / "python.exe")
        else:
            pip_exe = str(venv_dir / "bin" / "pip")
            python_exe = str(venv_dir / "bin" / "python")
        dist_extras = ", ".join(stubtest_settings.extras)
        dist_req = f"{dist_name}[{dist_extras}]{metadata.version_spec}"

        requirements = get_recursive_requirements(dist_name)

        # We need stubtest to be able to import the package, so install mypy into the venv
        # Hopefully mypy continues to not need too many dependencies
        # TODO: Maybe find a way to cache these in CI
        dists_to_install = [dist_req, get_mypy_req()]
        # Internal requirements are added to MYPYPATH
        dists_to_install.extend(str(r) for r in requirements.external_pkgs)
        dists_to_install.extend(stubtest_settings.stubtest_requirements)

        # Since the "gdb" Python package is available only inside GDB, it is not
        # possible to install it through pip, so stub tests cannot install it.
        if dist_name == "gdb":
            dists_to_install[:] = dists_to_install[1:]

        pip_cmd = [pip_exe, "install", *dists_to_install]
        try:
            subprocess.run(pip_cmd, check=True, capture_output=True)
        except subprocess.CalledProcessError as e:
            print_command_failure("Failed to install", e)
            return False

        mypy_configuration = mypy_configuration_from_distribution(dist_name)
        with temporary_mypy_config_file(mypy_configuration, stubtest_settings) as temp:
            ignore_missing_stub = ["--ignore-missing-stub"] if stubtest_settings.ignore_missing_stub else []
            packages_to_check = [d.name for d in dist.iterdir() if d.is_dir() and d.name.isidentifier()]
            modules_to_check = [d.stem for d in dist.iterdir() if d.is_file() and d.suffix == ".pyi"]
            stubtest_cmd = [
                python_exe,
                "-m",
                "mypy.stubtest",
                "--mypy-config-file",
                temp.name,
                # Use --custom-typeshed-dir in case we make linked changes to stdlib or _typeshed
                "--custom-typeshed-dir",
                str(dist.parent.parent),
                *ignore_missing_stub,
                *packages_to_check,
                *modules_to_check,
                *allowlist_stubtest_arguments(dist_name),
            ]

            stubs_dir = dist.parent
            mypypath_items = [str(dist)] + [str(stubs_dir / pkg.name) for pkg in requirements.typeshed_pkgs]
            mypypath = os.pathsep.join(mypypath_items)
            # For packages that need a display, we need to pass at least $DISPLAY
            # to stubtest. $DISPLAY is set by xvfb-run in CI.
            #
            # It seems that some other environment variables are needed too,
            # because the CI fails if we pass only os.environ["DISPLAY"]. I didn't
            # "bisect" to see which variables are actually needed.
            stubtest_env = os.environ | {
                "MYPYPATH": mypypath,
                "MYPY_FORCE_COLOR": "1",
                # Prevent stubtest crash due to special unicode character
                # https://github.com/python/mypy/issues/19071
                "PYTHONUTF8": "1",
            }

            # Perform some black magic in order to run stubtest inside uWSGI
            if dist_name == "uWSGI":
                if not setup_uwsgi_stubtest_command(dist, venv_dir, stubtest_cmd):
                    return False

            if dist_name == "gdb":
                if not setup_gdb_stubtest_command(venv_dir, stubtest_cmd):
                    return False

            try:
                subprocess.run(stubtest_cmd, env=stubtest_env, check=True, capture_output=True)
            except subprocess.CalledProcessError as e:
                print_time(time() - t)
                print_error("fail")

                print_divider()
                print("Commands run:")
                print_commands(pip_cmd, stubtest_cmd, mypypath)

                print_divider()
                print("Command output:\n")
                print_command_output(e)

                print_divider()
                print("Python version: ", end="", flush=True)
                ret = subprocess.run([sys.executable, "-VV"], capture_output=True, check=False)
                print_command_output(ret)

                print("\nRan with the following environment:")
                ret = subprocess.run([pip_exe, "freeze", "--all"], capture_output=True, check=False)
                print_command_output(ret)
                if keep_tmp_dir:
                    print("Path to virtual environment:", venv_dir, flush=True)

                print_divider()
                main_allowlist_path = allowlists_path(dist_name) / "stubtest_allowlist.txt"
                if main_allowlist_path.exists():
                    print(f'To fix "unused allowlist" errors, remove the corresponding entries from {main_allowlist_path}')
                    print()
                else:
                    print(f"Re-running stubtest with --generate-allowlist.\nAdd the following to {main_allowlist_path}:")
                    ret = subprocess.run(
                        [*stubtest_cmd, "--generate-allowlist"], env=stubtest_env, capture_output=True, check=False
                    )
                    print_command_output(ret)

                print_divider()
                print(f"Upstream repository: {metadata.upstream_repository}")
                print(f"Typeshed source code: https://github.com/python/typeshed/tree/main/stubs/{dist.name}")

                print_divider()

                return False
            else:
<<<<<<< HEAD
                print(f"Re-running stubtest with --generate-allowlist.\nAdd the following to {main_allowlist_path}:")
                ret = subprocess.run([*stubtest_cmd, "--generate-allowlist"], env=stubtest_env, capture_output=True)
                print_command_output(ret)

            print_divider()
            print(f"Upstream repository: {metadata.upstream_repository}")
            print(f"Typeshed source code: https://github.com/python/typeshed/tree/main/stubs/{dist.name}")

            print_divider()

            return False
        else:
            print_time(time() - t)
            print_success_msg()

            if sys.platform not in stubtest_settings.ci_platforms:
                print_warning(f"Note: {dist_name} is not currently tested on {sys.platform} in typeshed's CI")

            if keep_tmp_dir:
                print_info(f"Virtual environment kept at: {venv_dir}")
=======
                print_time(time() - t)
                print_success_msg()
                if keep_tmp_dir:
                    print_info(f"Virtual environment kept at: {venv_dir}")
>>>>>>> 38ec9532
    finally:
        if not keep_tmp_dir:
            rmtree(venv_dir)

    if verbose:
        print_commands(pip_cmd, stubtest_cmd, mypypath)

    return True


def setup_gdb_stubtest_command(venv_dir: Path, stubtest_cmd: list[str]) -> bool:
    """
    Use wrapper scripts to run stubtest inside gdb.
    The wrapper script is used to pass the arguments to the gdb script.
    """
    if sys.platform == "win32":
        print_error("gdb is not supported on Windows")
        return False

    if not gdb_version_check():
        return False

    gdb_script = venv_dir / "gdb_stubtest.py"
    wrapper_script = venv_dir / "gdb_wrapper.py"
    gdb_script_contents = dedent(
        f"""
        import json
        import os
        import site
        import sys
        import traceback

        from glob import glob

        # Add the venv site-packages to sys.path. gdb doesn't use the virtual environment.
        # Taken from https://github.com/pwndbg/pwndbg/blob/83d8d95b576b749e888f533ce927ad5a77fb957b/gdbinit.py#L37
        site_pkgs_path = glob(os.path.join({str(venv_dir)!r}, "lib/*/site-packages"))[0]
        site.addsitedir(site_pkgs_path)

        exit_code = 1
        try:
            # gdb wraps stdout and stderr without a .fileno
            # colored output in mypy tries to access .fileno()
            sys.stdout.fileno = sys.__stdout__.fileno
            sys.stderr.fileno = sys.__stderr__.fileno

            from mypy.stubtest import main

            sys.argv = json.loads(os.environ.get("STUBTEST_ARGS"))
            exit_code = main()
        except Exception:
            traceback.print_exc()
        finally:
            gdb.execute(f"quit {{exit_code}}")
        """
    )
    gdb_script.write_text(gdb_script_contents)

    wrapper_script_contents = dedent(
        f"""
        import json
        import os
        import subprocess
        import sys

        stubtest_env = os.environ | {{"STUBTEST_ARGS": json.dumps(sys.argv)}}
        # With LD_LIBRARY_PATH set, some GitHub action runners look in the wrong
        # location for gdb, causing stubtest to fail.
        stubtest_env.pop("LD_LIBRARY_PATH", None)
        gdb_cmd = [
            "gdb",
            "--quiet",
            "--nx",
            "--batch",
            "--command",
            {str(gdb_script)!r},
        ]
        r = subprocess.run(gdb_cmd, env=stubtest_env)
        sys.exit(r.returncode)
        """
    )
    wrapper_script.write_text(wrapper_script_contents)

    # replace "-m mypy.stubtest" in stubtest_cmd with the path to our wrapper script
    assert stubtest_cmd[1:3] == ["-m", "mypy.stubtest"]
    stubtest_cmd[1:3] = [str(wrapper_script)]
    return True


def gdb_version_check() -> bool:
    try:
        gdb_version_output = subprocess.check_output(["gdb", "--version"], text=True, stderr=subprocess.STDOUT)
    except FileNotFoundError:
        print_error("gdb is not installed")
        return False
    if "Python scripting is not supported in this copy of GDB" in gdb_version_output:
        print_error("Python scripting is not supported in this copy of GDB")
        return False
    m = re.search(r"GNU gdb\s+.*?(\d+\.\d+(\.[\da-z-]+)+)", gdb_version_output)
    if m is None:
        print_error("Failed to determine gdb version:\n" + gdb_version_output)
        return False
    gdb_version = m.group(1)
    print(f"({gdb_version}) ", end="", flush=True)
    return True


def setup_uwsgi_stubtest_command(dist: Path, venv_dir: Path, stubtest_cmd: list[str]) -> bool:
    """Perform some black magic in order to run stubtest inside uWSGI.

    We have to write the exit code from stubtest to a surrogate file
    because uwsgi --pyrun does not exit with the exitcode from the
    python script. We have a second wrapper script that passed the
    arguments along to the uWSGI script and retrieves the exit code
    from the file, so it behaves like running stubtest normally would.

    Both generated wrapper scripts are created inside `venv_dir`,
    which itself is a subdirectory inside a temporary directory,
    so both scripts will be cleaned up after this function
    has been executed.
    """
    uwsgi_ini = tests_path(dist.name) / "uwsgi.ini"

    if sys.platform == "win32":
        print_error("uWSGI is not supported on Windows")
        return False

    uwsgi_script = venv_dir / "uwsgi_stubtest.py"
    wrapper_script = venv_dir / "uwsgi_wrapper.py"
    exit_code_surrogate = venv_dir / "exit_code"
    uwsgi_script_contents = dedent(
        f"""
        import json
        import os
        import sys
        from mypy.stubtest import main

        sys.argv = json.loads(os.environ.get("STUBTEST_ARGS"))
        exit_code = main()
        with open("{exit_code_surrogate}", mode="w") as fp:
            fp.write(str(exit_code))
        sys.exit(exit_code)
        """
    )
    uwsgi_script.write_text(uwsgi_script_contents)

    uwsgi_exe = venv_dir / "bin" / "uwsgi"

    # It would be nice to reliably separate uWSGI output from
    # the stubtest output, on linux it appears that stubtest
    # will always go to stdout and uWSGI to stderr, but on
    # MacOS they both go to stderr, for now we deal with the
    # bit of extra spam
    wrapper_script_contents = dedent(
        f"""
        import json
        import os
        import subprocess
        import sys

        stubtest_env = os.environ | {{"STUBTEST_ARGS": json.dumps(sys.argv)}}
        uwsgi_cmd = [
            "{uwsgi_exe}",
            "--ini",
            "{uwsgi_ini}",
            "--spooler",
            "{venv_dir}",
            "--pyrun",
            "{uwsgi_script}",
        ]
        subprocess.run(uwsgi_cmd, env=stubtest_env)
        with open("{exit_code_surrogate}", mode="r") as fp:
            sys.exit(int(fp.read()))
        """
    )
    wrapper_script.write_text(wrapper_script_contents)

    # replace "-m mypy.stubtest" in stubtest_cmd with the path to our wrapper script
    assert stubtest_cmd[1:3] == ["-m", "mypy.stubtest"]
    stubtest_cmd[1:3] = [str(wrapper_script)]
    return True


def print_commands(pip_cmd: list[str], stubtest_cmd: list[str], mypypath: str) -> None:
    print()
    print(" ".join(pip_cmd))
    print(f"MYPYPATH={mypypath}", " ".join(stubtest_cmd))


def print_command_failure(message: str, e: subprocess.CalledProcessError) -> None:
    print_error("fail")
    print()
    print(message)
    print_command_output(e)


def print_command_output(e: subprocess.CalledProcessError | subprocess.CompletedProcess[bytes]) -> None:
    print(e.stdout.decode(), end="")
    print(e.stderr.decode(), end="")


def main() -> NoReturn:
    parser = argparse.ArgumentParser()
    parser.add_argument("-v", "--verbose", action="store_true", help="verbose output")
    parser.add_argument("--num-shards", type=int, default=1)
    parser.add_argument("--shard-index", type=int, default=0)
    parser.add_argument(
        "--ci-platforms-only",
        action="store_true",
        help="skip the test if the current platform is not specified in METADATA.toml/tool.stubtest.ci-platforms",
    )
    parser.add_argument("--keep-tmp-dir", action="store_true", help="keep the temporary virtualenv")
    parser.add_argument("dists", metavar="DISTRIBUTION", type=str, nargs=argparse.ZERO_OR_MORE)
    args = parser.parse_args()

    if len(args.dists) == 0:
        dists = sorted(STUBS_PATH.iterdir())
    else:
        dists = [STUBS_PATH / d for d in args.dists]

    result = 0
    for i, dist in enumerate(dists):
        if i % args.num_shards != args.shard_index:
            continue
        try:
            if not run_stubtest(
                dist, verbose=args.verbose, ci_platforms_only=args.ci_platforms_only, keep_tmp_dir=args.keep_tmp_dir
            ):
                result = 1
        except NoSuchStubError as e:
            parser.error(str(e))
    sys.exit(result)


if __name__ == "__main__":
    try:
        main()
    except KeyboardInterrupt:
        pass<|MERGE_RESOLUTION|>--- conflicted
+++ resolved
@@ -188,33 +188,15 @@
 
                 return False
             else:
-<<<<<<< HEAD
-                print(f"Re-running stubtest with --generate-allowlist.\nAdd the following to {main_allowlist_path}:")
-                ret = subprocess.run([*stubtest_cmd, "--generate-allowlist"], env=stubtest_env, capture_output=True)
-                print_command_output(ret)
-
-            print_divider()
-            print(f"Upstream repository: {metadata.upstream_repository}")
-            print(f"Typeshed source code: https://github.com/python/typeshed/tree/main/stubs/{dist.name}")
-
-            print_divider()
-
-            return False
-        else:
-            print_time(time() - t)
-            print_success_msg()
-
-            if sys.platform not in stubtest_settings.ci_platforms:
-                print_warning(f"Note: {dist_name} is not currently tested on {sys.platform} in typeshed's CI")
-
-            if keep_tmp_dir:
-                print_info(f"Virtual environment kept at: {venv_dir}")
-=======
                 print_time(time() - t)
                 print_success_msg()
+
+                if sys.platform not in stubtest_settings.ci_platforms:
+                    print_warning(f"Note: {dist_name} is not currently tested on {sys.platform} in typeshed's CI")
+
                 if keep_tmp_dir:
                     print_info(f"Virtual environment kept at: {venv_dir}")
->>>>>>> 38ec9532
+
     finally:
         if not keep_tmp_dir:
             rmtree(venv_dir)
